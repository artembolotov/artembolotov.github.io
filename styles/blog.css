--- conflicted
+++ resolved
@@ -62,10 +62,8 @@
 /* Enhanced Image Gallery with Independent Loading */
 .image-gallery {
   margin: 2rem 0;
-<<<<<<< HEAD
+  position: relative;
   user-select: none;
-=======
-  position: relative;
 }
 
 /* Remove reserved height after loading */
@@ -173,7 +171,6 @@
 .no-js .gallery-loading,
 .no-js .gallery-content {
   display: none;
->>>>>>> c15332f9
 }
 
 /* Gallery navigation controls */
